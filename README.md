# 뉴스 및 FOMC 감성 분석 기반 M7 주가 예측

## Notice!

> 본 브랜치는 팀 프로젝트의 결과물 기반으로 개인적으로 정리한 버전입니다.
> 민감한 정보(API 키 등)는 모두 대체되었으며, 예시 DAG 및 모델 코드 일부는 원본과 다를 수 있습니다.


<br/>


## 프로젝트 개요

CNN, NYT 뉴스 및 FOMC 발표 자료를 수집하고, FinBERT 기반 감성 분석과 LSTM 시계열 예측 모델을 결합하여  
**M7 기술주(GOOGL, AAPL, AMZN, MSFT, NVDA, META, TSLA)** 의 주가를 예측하는 것을 목표로 한다. 

- 뉴스 및 정책 발표의 **비정형 데이터 정량화**
- 비정형 데이터 기반 **시장 예측 가능성 탐색**
- 자동화된 파이프라인을 통한 **ELT, ETL 자동화**
- 피쳐 엔지니어링, 

---

## 기술 스택

| 분야               | 도구 및 기술                                                                 |
|--------------------|------------------------------------------------------------------------------|
| 데이터 수집 및 저장 | Python, Selenium, BeautifulSoup, AWS S3, AWS Glue, AWS Athena               |
| 데이터 처리 및 분석 | Apache Spark, Pandas, FinBERT (Hugging Face Transformers), Pytorch, Colab   |
| 시각화 및 대시보드  | Superset (Preset)                                                            |
| 자동화 및 인프라     | Airflow, Docker, AWS EC2                                                    |
| 코드 관리           | GitHub (CI/CD 예정)                                                         |

<br/>


---

## 수행 프로세스 요약

1. **일 1회 M7 관련 뉴스 자동 수집**
    - 뉴스 출처: NYT, FINNHUB, CNN, FOMC
    - 수집 방식: 언론사 API 및 웹 크롤링
    - 자동화: Airflow DAG로 스케줄링

2. **데이터 전처리 및 감성 분석**
    - Spark와 Glue를 통해 정제
    - FinBERT 모델로 긍/부정/중립 감성 점수 추출
    - 결과는 S3에 저장 후 Glue-Athena로 테이블 구성

3. **LSTM 기반 주가 예측 모델**
    - 입력: 주가 데이터 + 뉴스 감성 점수
    - 비교: LSTM, ARIMAX, stockonly(주가 데이터만 사용), stocksenti(감성 분석 데이터를 포함한 모델)
    - Colab에서 PyTorch 기반 LSTM 학습

4. **Superset을 통한 대시보드 시각화**
    - 모델  채택 모델 예측 결과 시각화
    - 뉴스 트렌드 분석

<br/>

---

## 주요 코드 및 구조

| 파일명                  | 설명                                               |
|-------------------------|----------------------------------------------------|
| `docker-compose.yaml`   | Airflow & Superset 환경 구성                       |
| `requirements.txt`      | Python 의존성 패키지 목록                          |
| `glue_job_dag.py`       | Glue 기반 전처리 DAG 정의                          |
| `main.py`               | Glue 전처리 전체 파이프라인                         |
| `BERT_process2.py`      | FinBERT 감성 분석 (RDD 기반)                       |
| `BERT_spark.py`         | FinBERT 감성 분석 (Pandas UDF 기반)                |
| `LSTM_stock_BERT_v1.py` | PyTorch 기반 LSTM 예측 모델                         |
| `LSTM_stock_BERT_v2.py` | 하이퍼파라미터 조정 버전                           |

---

## 데이터 구조 (S3)

<details>
<summary><strong>📂 de5-finalproj-team5</strong></summary>

```bash
de5-finalproj-team5/
├── raw_data/
│   ├── CNN/
│   │   ├── 2020/
│   │   ├── 2021/
│   │   ├── ...
│   │   └── 2025/
│   ├── FINNHUB/
│   ├── FOMC/
│   └── NYTD/
│
├── staging_data/news/
│   ├── full/
│   └── incremental/
│       ├── CNN/
│       │   └── 20250317/
│       ├── FINNHUB/
│       │   └── 20250317/
│       └── ...
│
├── analytic_data/news/
│   ├── year=2025/
│   │   ├── month=3/
│   │   └── ...
│   └── year=2020/
│
└── spark_script/
    └── main.py
<<<<<<< HEAD
```
=======
 ```
>>>>>>> d6407759
</details>

- **파티션**: Raw → Staging → Analytic  
- **연-월별 파티션 저장**: `analytic_data/news/year=YYYY/month=MM/`
- **계층 구조 및 파티셔닝**으로 효율적 관리
- Glue + Athena에서 테이블 생성 후 분석 및 시각화에 활용
- Bert로 정량화된 데이터(analytic_data)는 LSTM Model Input Data로 사용

<br/>

---

## 시각화 예시

- 뉴스 감성 점수 시계열 변화
- M7 종목별 감성 변화와 예측 결과 비교
- 모델별 MSE, 예측값, 실제값 비교 (Radar/Line Chart)
- 종목별 특이점 탐색 및 분석

---

## 기대 효과

- AWS + Airflow 기반 자동화된 ETL 파이프라인 구현 경험
- FinBERT 및 LSTM 결합 모델을 통한 감성 기반 주가 예측 시도
- Superset 대시보드를 통한 실무형 보고서 제작 경험
<|MERGE_RESOLUTION|>--- conflicted
+++ resolved
@@ -110,13 +110,12 @@
 │
 └── spark_script/
     └── main.py
-<<<<<<< HEAD
 ```
-=======
+</details>
  ```
->>>>>>> d6407759
 </details>
 
+- **파티션**: Raw → Staging → Analytic  
 - **파티션**: Raw → Staging → Analytic  
 - **연-월별 파티션 저장**: `analytic_data/news/year=YYYY/month=MM/`
 - **계층 구조 및 파티셔닝**으로 효율적 관리
